--- conflicted
+++ resolved
@@ -3,10 +3,7 @@
 import numpy as np
 import pymc3 as pm
 from pymc3.smc import sample_smc
-<<<<<<< HEAD
-=======
-
->>>>>>> 1f332857
+
 
 __all__ = ['Model']
 
@@ -24,11 +21,7 @@
                                           testval=0.4, mu=0.5, sigma=0.5)
 
         self.f0 = pm.TruncatedNormal("f0", mu=0, sigma=1,
-<<<<<<< HEAD
                                      testval=np.percentile(light_curve.flux, 80),
-=======
-                                     testval=light_curve.flux.max(),
->>>>>>> 1f332857
                                      lower=-1, upper=2)
 
         self.eq_period = pm.TruncatedNormal("P_eq",
@@ -86,10 +79,7 @@
 
     def __call__(self, X):
         phi = 2 * np.pi / self.spot_period * (X - self.t0) - self.lon
-<<<<<<< HEAD
-
-=======
->>>>>>> 1f332857
+
         spot_position_x = (pm.math.cos(phi - np.pi / 2) *
                            self.sin_c_inc *
                            self.sin_lat +
