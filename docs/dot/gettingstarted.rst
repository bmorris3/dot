--- conflicted
+++ resolved
@@ -145,7 +145,6 @@
 `pymc3 <https://docs.pymc.io>`_ by using the normal syntax for pymc3:
 
 .. code-block:: python
-<<<<<<< HEAD
 
     import pymc3 as pm
 
@@ -156,15 +155,7 @@
 where we use `~pymc3.sampling.sample` to draw samples from the posterior
 distribution. The value for ``draws`` used above are chosen to produce quick
 plots, not to give converged publication-ready results. Always make the
-``draws`` and ``tune`` parameters as large as you can tolerate!
-=======
-
-    import pymc3 as pm
-
-    with m:
-        trace_nuts = pm.sample(start=map_soln, draws=1000, cores=2,
-                               init='jitter+adapt_full')
->>>>>>> 0dadf728
+``draws`` parameter as large as you can tolerate!
 
 The ``init`` keyword argument is set to ``'jitter+adapt_full'``, and this is
 very important. This uses `Daniel Foreman-Mackey's dense mass matrix setting
